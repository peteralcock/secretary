<<<<<<< HEAD

![Secretary](splash.jpg?raw=true "Secretary")
# PARALEGAL EDITION
=======
![Secretary](logo-title.png?raw=true "Secretary")
>>>>>>> 741046a3

**Transform your property management workflows with Secretary, an intelligent system designed to automate email handling, streamline tenant communication, and integrate seamlessly with your operations.**
Secretary leverages advanced AI (Langchain & Large Language Models) to read, understand, categorize, and respond to emails from tenants, prospects, and other contacts. It's built to save property managers valuable time, reduce manual effort, and improve response consistency. This system is ideal for property management software companies looking to embed cutting-edge AI capabilities into their platforms.

![Secretary](demo.gif?raw=true "Demo")


* **Automated Triage & Categorization:** Secretary intelligently categorizes incoming emails into key property management areas:
    * **Maintenance Requests:** Identifies issues, urgency, and relevant details.
    * **Rent Inquiries:** Flags questions about payments, balances, and due dates.
    * **Lease Questions:** Recognizes inquiries about lease terms, renewals, and agreements.
    * **Lockout Emergencies:** Prioritizes urgent access issues.
    * **General Inquiries & Spam.**
* **Intelligent Response Generation:** Drafts context-aware, professional responses tailored to each category, referencing tenant and property details where available.
* **Actionable Insights & Workflow Triggers:**
    * Automatically creates maintenance tickets in its internal database (extensible to your system).
    * Logs communication and actions for audit trails.
    * (Future Potential) Trigger notifications or workflows in your existing property management software via API integrations.
* **Database Integration:** Comes with a built-in SQLite database to manage:
    * Properties and Units
    * Tenant Information (contact, lease details, balance)
    * Maintenance Tickets (status, priority, issue description)
* **Web Interface for Oversight:** A Flask-based web UI allows managers to:
    * View incoming emails and Secretary's analysis.
    * Review and edit AI-generated responses before sending.
    * Manually dispatch emails or save them as drafts.
    * (Future Potential) View dashboards and reports on email traffic and resolutions.
* **Powered by Langchain & LLMs:** Utilizes the flexibility of Langchain and the power of models like Deepseek (or your preferred LLM) for sophisticated natural language understanding and generation.
* **Customizable & Extensible:** Built with Python, Flask, and Langchain, making it adaptable to your specific needs and integration points.

![Dashboard](Dashboard.jpg?raw=true "Dashboar")

## Core Features for Property Management
* **Automated Email Processing:** Connects to an IMAP inbox to fetch and process new emails.
* **Tenant Recognition:** Attempts to identify tenants based on sender email or information within the email body, cross-referencing with its database.
* **Property Contextualization:** Links communications to specific properties and units.
* **Maintenance Workflow Initiation:**
    * Extracts key details from maintenance requests.
    * Can automatically assign priority (low, normal, high, emergency).
    * Creates a maintenance ticket in the database.
* **Rent & Lease Inquiry Handling:** Provides tenants with relevant information or drafts responses for manager review.
* **Emergency Prioritization:** Flags and helps manage urgent situations like lockouts.
* **Professional Communication:** Ensures all tenant communications are polite, consistent, and informative.
* **Human-in-the-Loop:** AI-generated responses can be reviewed and modified through the web interface, ensuring manager control.

![Secretary](splash-2.png?raw=true "Secretary")

## System Flow (Property Management Focus)

1.  **Email Ingestion:** Secretary connects to the designated IMAP email account.
![Secretary](step1.png?raw=true "Step 1")
  **Tenant/Property Identification:** Attempts to match sender/content to known tenants and properties in its database.
2.  **AI Categorization & Extraction:** The Langchain-powered agent analyzes the email to:
    * Determine the category (maintenance, rent, lease, etc.).
    * Extract key details (e.g., issue for maintenance, specific question).
    * Assess urgency.
3.  **Action Generation:** Based on the category, Secretary initiates internal actions:
    * **Maintenance:** Creates a ticket, logs details.
    * **Rent/Lease:** Prepares context for response.
    * **Emergency:** Highlights for immediate attention.
![Secretary](step2.png?raw=true "Step 2")
4.  **AI Response Drafting:** A tailored, professional response is generated using LLMs, incorporating relevant tenant/property data and addressing the specific inquiry.
5.  **Web UI Review:** The property manager can view the original email, Secretary's analysis, actions taken (e.g., ticket created), and the drafted response via the Flask web interface.  
6.  **Edit & Dispatch:** The manager can approve, edit, or discard the AI response, then send it or save it as a draft.
6.  **Logging & Data Update:** All interactions and generated data (tickets, responses) are logged and stored.
![Secretary](step3.png?raw=true "Step 3")

## Technical Stack

* **Backend:** Python, Flask, Langchain, LangGraph
* **AI Models:** Configured for Gemini API (easily adaptable to other LLMs like OpenAI, Anthropic)
* **Database:** SQLite (for easy setup; can be replaced with other SQL databases)
* **Email Protocols:** IMAP for fetching, SMTP for sending.

## Installation

### Prerequisites
* Python 3.8+
* pip, virtualenv (recommended)

### Setup
1.  **Clone the repository:**
    ```bash
    git clone [https://github.com/yourusername/secretary-pm-ai.git](https://github.com/yourusername/secretary-pm-ai.git) # Update with your repo name
    cd secretary-pm-ai
    ```
2.  **Create and activate a virtual environment:**
    ```bash
    python -m venv venv
    source venv/bin/activate  # Windows: venv\Scripts\activate
    ```
3.  **Install dependencies:**
    ```bash
    pip install -r requirements.txt
    ```
4.  **Configure Environment Variables:** Create a `.env` file in the project root (see `config.py` for variables to set):
    ```dotenv
    GEMINI_API_KEY=your_gemini_api_key # Or your chosen LLM API key
    # OPENAI_API_KEY=
    EMAIL_SERVER=smtp.yourserver.com
    EMAIL_USERNAME=your_property_management_email@example.com
    EMAIL_PASSWORD=your_email_password
    EMAIL_PORT=587

    IMAP_USERNAME=your_property_management_email@example.com
    IMAP_PASSWORD=your_email_password
    IMAP_SERVER=imap.yourserver.com
    IMAP_PORT=993

    DATABASE_PATH=data/secretary_pm.db # Default path
    ```
    **Important:** For email providers like Gmail, you might need to enable "less secure app access" or generate an "app password."

## Usage

1.  **Initialize Database:** The database and tables are created automatically on the first run of `app.py` if they don't exist.
2.  **Run the Secretary Application:**
    ```bash
    python app.py
    ```
3.  **Access the Web Interface:** Open your browser and go to `http://127.0.0.1:5000/`.
    * The main page will list incoming emails.
    * Click an email to see Secretary's analysis, actions (like ticket creation), and the AI-drafted response.
    * Edit the response as needed and use the buttons to send or draft the email.

## Directory Structure

```plaintext
secretary-pm-ai/
├── agents/                 # Langchain agents (categorization, response generation)
├── core/                   # Core logic (email I/O, DB, supervisor workflow)
│   ├── database.py         # New: Database setup and interaction logic
│   └── supervisor.py       # Updated for PM workflows
├── static/                 # CSS, JS for Flask UI
├── templates/              # Jinja2 HTML templates for Flask UI
├── utils/                  # Utility modules
├── data/                   # SQLite database file, other data (e.g., logs, saved actions)
├── app.py                  # Main Flask application
├── config.py               # Configuration loading
├── requirements.txt
├── README.md               # This file
└── .env.example            # Example environment file

```

## Sample Emails for Testing

The `sample_emails.json` file provides a set of realistic, fictional tenant emails to help you test Secretary's property management logic. Each email is crafted to trigger a different workflow or category in the system:

- **Maintenance Request:**
  - From: miki@example.com
  - Subject: Leaking faucet in kitchen
  - Body: Describes a leaking kitchen faucet and requests repair.

- **Rent Inquiry:**
  - From: wilkin@example.com
  - Subject: Question about rent payment
  - Body: Asks if the rent payment was received and requests current balance.

- **Lockout Emergency:**
  - From: john@example.com
  - Subject: Locked out of my apartment
  - Body: Reports being locked out of unit 3B at Greenwich Ave and asks for help.

- **Lease Question:**
  - From: miki@example.com
  - Subject: Lease renewal inquiry
  - Body: Inquires about the lease renewal process and possible rent changes.

- **General Inquiry:**
  - From: wilkin@example.com
  - Subject: Question about parking
  - Body: Asks about additional guest parking at 2000 Holland Av.

- **Spam Example:**
  - From: unknown@spamdomain.com
  - Subject: Congratulations! You've won a free cruise!
  - Body: Obvious spam with a suspicious link.

These examples allow you to verify that Secretary correctly categorizes, extracts, and responds to a variety of common property management scenarios, as well as filters out spam. You can extend this file with more cases as needed for your own testing or demos.<|MERGE_RESOLUTION|>--- conflicted
+++ resolved
@@ -1,10 +1,5 @@
-<<<<<<< HEAD
+![Secretary](logo-title.png?raw=true "Secretary")
 
-![Secretary](splash.jpg?raw=true "Secretary")
-# PARALEGAL EDITION
-=======
-![Secretary](logo-title.png?raw=true "Secretary")
->>>>>>> 741046a3
 
 **Transform your property management workflows with Secretary, an intelligent system designed to automate email handling, streamline tenant communication, and integrate seamlessly with your operations.**
 Secretary leverages advanced AI (Langchain & Large Language Models) to read, understand, categorize, and respond to emails from tenants, prospects, and other contacts. It's built to save property managers valuable time, reduce manual effort, and improve response consistency. This system is ideal for property management software companies looking to embed cutting-edge AI capabilities into their platforms.
